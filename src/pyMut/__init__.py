--- conflicted
+++ resolved
@@ -1,8 +1,5 @@
 from .core import PyMutation
-<<<<<<< HEAD
 from .io import read_vcf,read_maf
-=======
 from .version import __version__
->>>>>>> 2a86e88f
 
 __all__ = ['PyMutation','read_vcf','read_maf']