--- conflicted
+++ resolved
@@ -1,9 +1,5 @@
 from .core import PyMutation
-<<<<<<< HEAD
-from .version import VERSION as __version__
-=======
 from .io import read_vcf,read_maf
 from .version import __version__
->>>>>>> d86bf0ca
 
 __all__ = ['PyMutation','read_vcf','read_maf']