<<<<<<< HEAD
import pandas as pd
from datetime import datetime
import matplotlib.pyplot as plt
from typing import List, Optional, Tuple
=======
"""
PyMutation core module.

Este módulo contiene la clase principal PyMutation que sirve como API principal
para la librería pyMut. Proporciona métodos para generar todos los tipos de
visualizaciones a partir de datos de mutación.
"""

from typing import Tuple, Optional
import matplotlib.pyplot as plt
import pandas as pd

from .visualizations.summary import (
    create_variant_classification_plot,
    create_variant_type_plot, 
    create_snv_class_plot,
    create_variants_per_sample_plot,
    create_variant_classification_summary_plot,
    create_top_mutated_genes_plot,
    create_summary_plot
)
from .visualizations.oncoplot import create_oncoplot_plot
>>>>>>> 9e94d1ef
from .utils.constants import (
    DEFAULT_PLOT_FIGSIZE, DEFAULT_SUMMARY_FIGSIZE, DEFAULT_PLOT_TITLE,
    DEFAULT_TOP_GENES_COUNT, GENE_COLUMN, VARIANT_CLASSIFICATION_COLUMN,
    SAMPLE_COLUMN, REF_COLUMN, ALT_COLUMN, MODE_VARIANTS, MODE_SAMPLES,
    DEFAULT_ONCOPLOT_FIGSIZE, DEFAULT_ONCOPLOT_TOP_GENES, DEFAULT_ONCOPLOT_MAX_SAMPLES,
    FUNCOTATION_COLUMN, VARIANT_TYPE_COLUMN, VALID_PLOT_MODES
)
from .filters.genomic_range import gen_region,region
from .filters.pass_filter import pass_filter
from .filters.chrom_sample_filter import filter_by_chrom_sample
from .filters.tissue_expression import filter_by_tissue_expression
from .analysis.pfam_annotation import (
    annotate_pfam, pfam_domains,
)

class MutationMetadata:
    """
    Clase para almacenar metadatos de mutaciones.

    Atributos:
        source_format (str): Formato de origen (VCF, MAF, etc.).
        file_path (str): Ruta del archivo de origen.
        loaded_at (datetime): Fecha y hora de carga.
        filters (List[str]): Filtros aplicados al archivo.
        fasta (str): Ruta del archivo FASTA.
        notes (Optional[str]): Notas adicionales.
    """
    def __init__(self, source_format: str, file_path: str,
                 filters: List[str],fasta: str, notes: Optional[str] = None):
        self.source_format = source_format
        self.file_path = file_path
        self.loaded_at = datetime.now()
        self.filters = filters
        self.notes = notes
        self.fasta = fasta


class PyMutation:
    def __init__(self, data: pd.DataFrame, metadata: Optional[MutationMetadata] = None, samples: Optional[List[str]] = None):
        self.data = data
        self.samples = samples if samples is not None else []
        self.metadata = metadata

    def head(self, n: int = 5):
        """
        Return the first n rows of the mutation data.
        This method delegates to the pandas DataFrame head() method.
        """
        return self.data.head(n)

    def info(self):
        """
        Print a concise summary of the mutation data.
        This method delegates to the pandas DataFrame info() method
        """
        return self.data.info()

    def save_figure(self, figure: plt.Figure, filename: str,
                   dpi: int = 300, bbox_inches: str = 'tight', **kwargs) -> None:
        """
        Save a figure with high-quality configuration by default.

        This method centralizes figure saving to ensure all visualizations
        are saved with the best possible quality.

        Args:
            figure: The matplotlib figure to save.
            filename: Filename where to save the figure.
            dpi: Resolution in dots per inch (300 = high quality).
            bbox_inches: Margin adjustment ('tight' = no unnecessary spaces).
            **kwargs: Additional parameters for matplotlib.savefig().

        Examples:
            >>> py_mut = PyMutation(data)
            >>> fig = py_mut.summary_plot()
            >>> py_mut.save_figure(fig, 'my_summary.png')  # Automatic high quality
            >>> py_mut.save_figure(fig, 'my_summary.pdf', dpi=600)  # Very high quality
        """
        figure.savefig(filename, dpi=dpi, bbox_inches=bbox_inches, **kwargs)
        print(f"📁 Figure saved: {filename} (DPI: {dpi}, margins: {bbox_inches})")

    @staticmethod
    def configure_high_quality_plots():
        """
        Configure matplotlib to generate high-quality plots by default.

        This function modifies matplotlib's global configuration so that
        ALL figures are automatically saved with high quality, without
        needing to specify parameters each time.

        Applied configurations:
        - DPI: 300 (high resolution)
        - bbox_inches: 'tight' (optimized margins)
        - Format: PNG with optimized compression

        Examples:
            >>> PyMutation.configure_high_quality_plots()  # Configure once
            >>> py_mut = PyMutation(data)
            >>> fig = py_mut.summary_plot()
            >>> fig.savefig('plot.png')  # Automatically high quality!

        Note:
            This configuration affects ALL matplotlib figures in the session.
            It's recommended to call this function at the beginning of the script.
        """
        import matplotlib as mpl

        # Configure default DPI for high resolution
        mpl.rcParams['figure.dpi'] = 300
        mpl.rcParams['savefig.dpi'] = 300

        # Configure automatic margins
        mpl.rcParams['savefig.bbox'] = 'tight'

        # Configure format and compression
        mpl.rcParams['savefig.format'] = 'png'
        mpl.rcParams['savefig.transparent'] = False

        # Improve text quality
        mpl.rcParams['savefig.facecolor'] = 'white'
        mpl.rcParams['savefig.edgecolor'] = 'none'

        print("✅ High-quality configuration activated for matplotlib")
        print("   • DPI: 300 (high resolution)")
        print("   • Margins: automatic (tight)")
        print("   • Format: optimized PNG")
        print("   ℹ️  Now all figures will be automatically saved in high quality")

    def summary_plot(self, 
                   figsize: Tuple[int, int] = DEFAULT_SUMMARY_FIGSIZE,
                   title: str = DEFAULT_PLOT_TITLE,
                   max_samples: Optional[int] = 200,
                   top_genes_count: int = DEFAULT_TOP_GENES_COUNT) -> plt.Figure:
        """
        Generate a summary plot with general mutation statistics.

        This visualization includes multiple plots:
        - Variant Classification: Distribution of variant classifications
        - Variant Type: Distribution of variant types (SNP, INS, DEL, etc.)
        - SNV Class: Distribution of SNV classes (nucleotide changes like A>G, C>T, etc.)
        - Variants per Sample: Distribution of variants per sample and median (TMB)
        - Top Mutated Genes: Most frequently mutated genes

        Args:
            figsize: Figure size.
            title: Plot title.
            max_samples: Maximum number of samples to show in the variants per sample plot.
                        If None, all samples are shown.
            top_genes_count: Number of genes to show in the top mutated genes plot.
                        If there are fewer genes than this number, all will be shown.

        Returns:
            Matplotlib figure with the summary plot.
        """
<<<<<<< HEAD
        from .visualizations.summary import _create_summary_plot
=======
>>>>>>> 9e94d1ef
        from .utils.data_processing import extract_variant_classifications, extract_variant_types

        # Preprocess data to ensure we have the necessary columns
        self.data = extract_variant_classifications(
            self.data, 
            variant_column=VARIANT_CLASSIFICATION_COLUMN,
            funcotation_column=FUNCOTATION_COLUMN
        )

        self.data = extract_variant_types(
            self.data,
            variant_column=VARIANT_TYPE_COLUMN,
            funcotation_column=FUNCOTATION_COLUMN
        )

        # Generate the summary plot
        fig = _create_summary_plot(self, figsize, title, max_samples, top_genes_count)

        plt.close(fig)
        return fig

    def variant_classification_plot(self,
                                    figsize: Tuple[int, int] = DEFAULT_PLOT_FIGSIZE,
                                    title: str = "Variant Classification") -> plt.Figure:
        """
        Generate a horizontal bar plot showing the distribution of variant classifications.

        Args:
            figsize: Figure size.
            title: Plot title.

        Returns:
            Matplotlib figure with the variant classification plot.
        """
<<<<<<< HEAD
        from .visualizations.summary import _create_variant_classification_plot
=======
>>>>>>> 9e94d1ef
        from .utils.data_processing import extract_variant_classifications

        # Preprocess data to ensure we have the necessary column
        self.data = extract_variant_classifications(
            self.data, 
            variant_column="Variant_Classification",
            funcotation_column="FUNCOTATION"
        )

        # Create figure and axes
        fig, ax = plt.subplots(figsize=figsize)

        # Generate the plot, passing set_title=False to avoid duplicate title
        _create_variant_classification_plot(self, ax=ax, set_title=False)

        # Configure title
        if title:
            fig.suptitle(title, fontsize=16, fontweight='bold')

        plt.tight_layout()

        plt.close(fig)
        return fig

    def variant_type_plot(self,
                          figsize: Tuple[int, int] = DEFAULT_PLOT_FIGSIZE,
                          title: str = "Variant Type") -> plt.Figure:
        """
        Generate a horizontal bar plot showing the distribution of variant types.

        Args:
            figsize: Figure size.
            title: Plot title.

        Returns:
            Matplotlib figure with the variant types plot.
        """
<<<<<<< HEAD
        from .visualizations.summary import _create_variant_type_plot
=======
>>>>>>> 9e94d1ef
        from .utils.data_processing import extract_variant_types

        # Preprocess data to ensure we have the necessary column
        self.data = extract_variant_types(
            self.data,
            variant_column="Variant_Type",
            funcotation_column="FUNCOTATION"
        )

        # Create figure and axes
        fig, ax = plt.subplots(figsize=figsize)

        # Generate the plot, passing set_title=False to avoid duplicate title
        _create_variant_type_plot(self, ax=ax, set_title=False)

        # Configure title
        if title:
            fig.suptitle(title, fontsize=16, fontweight='bold')

        plt.tight_layout()

        plt.close(fig)
        return fig

    def snv_class_plot(self,
                        figsize: Tuple[int, int] = DEFAULT_PLOT_FIGSIZE,
                        title: str = "SNV Class",
                        ref_column: str = "REF",
                        alt_column: str = "ALT") -> plt.Figure:
        """
        Generate a horizontal bar plot showing the distribution of SNV classes.

        Args:
            figsize: Figure size.
            title: Plot title.
            ref_column: Name of the column containing the reference allele.
            alt_column: Name of the column containing the alternative allele.

        Returns:
            Matplotlib figure with the SNV classes plot.
        """
<<<<<<< HEAD
        from .visualizations.summary import _create_snv_class_plot

        fig, ax = plt.subplots(figsize=figsize)
        _create_snv_class_plot(
            self, 
=======
        # Create figure and axes
        fig, ax = plt.subplots(figsize=figsize)
        
        # Generate the plot, passing set_title=False to avoid duplicate title
        create_snv_class_plot(
            self.data, 
>>>>>>> 9e94d1ef
            ref_column=ref_column,
            alt_column=alt_column,
            ax=ax,
            set_title=False  # Avoid duplicate title
        )
<<<<<<< HEAD

=======
        
        # Configure title
>>>>>>> 9e94d1ef
        if title:
            fig.suptitle(title, fontsize=16, fontweight='bold')
        
        plt.tight_layout()

        plt.close(fig)
        return fig

    def variants_per_sample_plot(self,
                                 figsize: Tuple[int, int] = DEFAULT_PLOT_FIGSIZE,
                                 title: str = "Variants per Sample",
                                 variant_column: str = "Variant_Classification",
                                 sample_column: str = "Tumor_Sample_Barcode",
                                 max_samples: Optional[int] = 200) -> plt.Figure:
        """
        Generate a stacked bar plot showing the number of variants per sample (TMB)
        and their composition by variant type.

        Args:
            figsize: Figure size.
            title: Plot title.
            variant_column: Name of the column containing the variant classification.
            sample_column: Name of the column containing the sample identifier,
                          or string used to identify sample columns if samples
                          are stored as columns.
            max_samples: Maximum number of samples to show. If None, all are shown.
                        If there are more samples than this number, only the first max_samples are shown.

        Returns:
            Matplotlib figure with the variants per sample plot.
        """
<<<<<<< HEAD
        from .visualizations.summary import _create_variants_per_sample_plot
=======
>>>>>>> 9e94d1ef
        from .utils.data_processing import extract_variant_classifications

        # If variant_column is not in columns, try to normalize it
        if variant_column not in self.data.columns:
            # Check if there's a version with different capitalization
            column_lower = variant_column.lower()
            for col in self.data.columns:
                if col.lower() == column_lower:
                    variant_column = col
                    break

        # Ensure the variant classification column exists or is extracted
        self.data = extract_variant_classifications(
            self.data, 
            variant_column=variant_column,
            funcotation_column="FUNCOTATION"
        )

        fig, ax = plt.subplots(figsize=figsize)
        _create_variants_per_sample_plot(
            self, 
            variant_column=variant_column,
            sample_column=sample_column,
            ax=ax,
            set_title=False,  # Avoid duplicate title
            max_samples=max_samples  # Pass the configured sample limit
        )

        # Don't modify title if it contains the median
        if title and not title.startswith("Variants per Sample"):
            fig.suptitle(title, fontsize=16, fontweight='bold', y=1.02)
        elif title:
            fig.suptitle(title, fontsize=16, fontweight='bold')

        plt.tight_layout()

        plt.close(fig)
        return fig


    def variant_classification_summary_plot(self,
                                           figsize: Tuple[int, int] = DEFAULT_PLOT_FIGSIZE,
                                           title: str = "Variant Classification Summary",
                                           variant_column: str = "Variant_Classification",
                                           sample_column: str = "Tumor_Sample_Barcode") -> plt.Figure:
        """
        Generate a box-and-whiskers plot (boxplot) that summarizes, for each variant classification,
        the distribution (among samples) of the number of detected alternative alleles.

        This plot shows the variability between samples for each type of variant classification,
        allowing identification of which ones present more differences between patients.

        Args:
            figsize: Figure size.
            title: Plot title.
            variant_column: Name of the column containing the variant classification.
            sample_column: Name of the column containing the sample identifier.
                           If it doesn't exist, samples are assumed to be columns (wide format).

        Returns:
            Matplotlib figure with the box-and-whiskers plot.
        """
<<<<<<< HEAD
        from .visualizations.summary import _create_variant_classification_summary_plot
=======
>>>>>>> 9e94d1ef
        from .utils.data_processing import extract_variant_classifications

        # Ensure the variant classification column exists or is extracted
        self.data = extract_variant_classifications(
            self.data, 
            variant_column=variant_column,
            funcotation_column="FUNCOTATION"
        )

        # Check if we're in wide format (samples as columns)
        is_wide_format = sample_column not in self.data.columns
        if is_wide_format:
            # Detect and show information about the format
            sample_cols = [col for col in self.data.columns if col.startswith('TCGA-') or 
                           (isinstance(col, str) and col.count('-') >= 2)]
            if sample_cols:
                print(f"Detected wide format with {len(sample_cols)} possible sample columns.")

        fig, ax = plt.subplots(figsize=figsize)
        _create_variant_classification_summary_plot(
            self, 
            variant_column=variant_column,
            sample_column=sample_column,
            ax=ax,
            show_labels=True,  # Ensure it always shows labels when generated individually
            set_title=False  # Avoid duplicate title
        )

        # Configure title
        if title:
            fig.suptitle(title, fontsize=16, fontweight='bold')

        plt.tight_layout()

        plt.close(fig)
        return fig


    def top_mutated_genes_plot(self,
                              figsize: Tuple[int, int] = DEFAULT_PLOT_FIGSIZE,
                              title: str = "Top Mutated Genes",
                              mode: str = MODE_VARIANTS, 
                              variant_column: str = VARIANT_CLASSIFICATION_COLUMN,
                              gene_column: str = GENE_COLUMN,
                              sample_column: str = SAMPLE_COLUMN,
                              count: int = DEFAULT_TOP_GENES_COUNT) -> plt.Figure:
        """
        Generate a horizontal bar plot showing the most mutated genes and the distribution
        of variants according to their classification.

        Args:
            figsize: Figure size.
            title: Plot title.
            mode: Mutation counting mode: "variants" (counts total number of variants)
                  or "samples" (counts number of affected samples).
            variant_column: Name of the column containing the variant classification.
            gene_column: Name of the column containing the gene symbol.
            sample_column: Name of the column containing the sample identifier,
                          or prefix to identify sample columns if they are columns.
            count: Number of top genes to show.

        Returns:
            Matplotlib figure with the top mutated genes plot.

        Raises:
            ValueError: If 'count' is not a positive number or 'mode' is not a valid value.
        """
<<<<<<< HEAD
        from .visualizations.summary import _create_top_mutated_genes_plot
=======
>>>>>>> 9e94d1ef
        from .utils.data_processing import extract_variant_classifications

        # Validate parameters
        if not isinstance(count, int):
            raise ValueError(f"The 'count' parameter must be an integer, received: {count}")
        if count <= 0:
            raise ValueError(f"The 'count' parameter must be a positive integer, received: {count}")

        # Check that mode is valid
        if mode not in VALID_PLOT_MODES:
            raise ValueError(f"Mode '{mode}' is not valid. Allowed values are: {', '.join(VALID_PLOT_MODES)}")

        # If variant_column is not in columns, try to normalize it
        if variant_column not in self.data.columns:
            # Check if there's a version with different capitalization
            column_lower = variant_column.lower()
            for col in self.data.columns:
                if col.lower() == column_lower:
                    variant_column = col
                    break

        # If gene_column is not in columns, try to normalize it
        if gene_column not in self.data.columns:
            # Check if there's a version with different capitalization
            column_lower = gene_column.lower()
            for col in self.data.columns:
                if col.lower() == column_lower:
                    gene_column = col
                    break

        # Ensure the variant classification column exists or is extracted
        self.data = extract_variant_classifications(
            self.data, 
            variant_column=variant_column,
            funcotation_column=FUNCOTATION_COLUMN
        )

        fig, ax = plt.subplots(figsize=figsize)
        _create_top_mutated_genes_plot(
            self, 
            mode=mode,
            variant_column=variant_column,
            gene_column=gene_column,
            sample_column=sample_column,
            count=count,
            ax=ax,
            set_title=False  # Avoid duplicate title
        )

        # Adjust custom title based on mode
        if title:
            if mode == "variants" and title == "Top Mutated Genes":
                fig.suptitle("Top mutated genes (variants)", fontsize=16, fontweight='bold', y=0.98)
            elif mode == "samples" and title == "Top Mutated Genes":
                fig.suptitle("Top mutated genes (samples)", fontsize=16, fontweight='bold', y=0.98)
            else:
                fig.suptitle(title, fontsize=16, fontweight='bold', y=0.98)

        # Use tight_layout with additional padding to improve margins
        plt.tight_layout(pad=1.2)

        # Adjust margins for more consistent appearance between modes
        # Increase left margin to prevent text from being cut off
        plt.subplots_adjust(left=0.15, right=0.9)

        plt.close(fig)
        return fig
<<<<<<< HEAD


PyMutation.region = region
PyMutation.gen_region = gen_region
PyMutation.pass_filter = pass_filter
PyMutation.filter_by_chrom_sample = filter_by_chrom_sample
PyMutation.filter_by_tissue_expression = filter_by_tissue_expression
PyMutation.annotate_pfam = annotate_pfam
PyMutation.pfam_domains = pfam_domains
=======
    
    def oncoplot(self,
                 figsize: Optional[Tuple[int, int]] = None,
                 title: str = "Oncoplot",
                 gene_column: str = GENE_COLUMN,
                 variant_column: str = VARIANT_CLASSIFICATION_COLUMN,
                 ref_column: str = REF_COLUMN,
                 alt_column: str = ALT_COLUMN,
                 top_genes_count: int = None,
                 max_samples: int = None,
                 show_interactive: bool = False) -> plt.Figure:
        """
        Generates an oncoplot showing mutation patterns in a heatmap.
        
        The oncoplot is a fundamental visualization in cancer genomics that shows
        mutation patterns across samples and genes in heatmap format.
        
        Features:
        - Automatic detection of sample columns (TCGA and .GT format)
        - Support for multiple genotype formats (A|G, A/G, etc.)
        - Multi_Hit detection for samples with multiple mutations
        - Standard color schemes for mutation types
        - Smart gene ordering by mutation frequency
        - Sample ordering by mutational burden
        
        Args:
            figsize: Figure size (width, height) in inches.
                    If None, uses DEFAULT_ONCOPLOT_FIGSIZE.
            title: Title for the visualization.
            gene_column: Name of the column containing gene symbols.
            variant_column: Name of the column containing variant classifications.
            ref_column: Name of the column containing reference alleles.
            alt_column: Name of the column containing alternative alleles.
            top_genes_count: Number of top mutated genes to show.
                           If None, uses DEFAULT_ONCOPLOT_TOP_GENES.
            max_samples: Maximum number of samples to show.
                        If None, uses DEFAULT_ONCOPLOT_MAX_SAMPLES.
            show_interactive: If True, displays the figure interactively.
            
        Returns:
            plt.Figure: matplotlib Figure object with the oncoplot.
            
        Raises:
            ValueError: If required columns are missing, no mutation data,
                       or problems with data format.
            
        Examples:
            Basic usage:
            >>> py_mut = PyMutation(data)
            >>> fig = py_mut.oncoplot()
            >>> fig.savefig('oncoplot.png')
            
            With custom parameters:
            >>> fig = py_mut.oncoplot(
            ...     title="TCGA Samples Oncoplot",
            ...     top_genes_count=20,
            ...     max_samples=100
            ... )
            
            Interactive mode:
            >>> fig = py_mut.oncoplot(show_interactive=True)
            
        Note:
            - The method automatically detects sample columns using common
              patterns like 'TCGA-*' and '*.GT'
            - Genes are ordered by mutation frequency (most mutated at top)
            - Samples are ordered by total mutational burden
            - Colors follow cancer genomics standards
            - Multi_Hit detection is handled automatically
        """
        # Validate input parameters
        if top_genes_count is None:
            top_genes_count = DEFAULT_ONCOPLOT_TOP_GENES
        if max_samples is None:
            max_samples = DEFAULT_ONCOPLOT_MAX_SAMPLES
        if figsize is None:
            figsize = DEFAULT_ONCOPLOT_FIGSIZE
            
        # Parameter validation
        if top_genes_count <= 0:
            raise ValueError("top_genes_count must be a positive integer")
        if max_samples <= 0:
            raise ValueError("max_samples must be a positive integer")
        if len(figsize) != 2 or any(x <= 0 for x in figsize):
            raise ValueError("figsize must be a tuple of two positive numbers")
            
        # Validate required columns
        required_columns = [gene_column, variant_column, ref_column, alt_column]
        missing_columns = [col for col in required_columns if col not in self.data.columns]
        if missing_columns:
            raise ValueError(f"Missing required columns: {missing_columns}")
        
        try:
            # Generate the oncoplot
            fig = create_oncoplot_plot(
                data=self.data,
                gene_column=gene_column,
                variant_column=variant_column,
                ref_column=ref_column,
                alt_column=alt_column,
                top_genes_count=top_genes_count,
                max_samples=max_samples,
                figsize=figsize,
                title=title
            )
            
            # Show interactively if requested
            if show_interactive:
                self._show_figure_interactive(fig)
            
            return fig
            
        except Exception as e:
            raise ValueError(f"Error generating oncoplot: {str(e)}")
    
    def _show_figure_interactive(self, figure: plt.Figure) -> None:
        """
        Display a specific figure in interactive mode without affecting other figures.
        
        This private method is used internally to show only the specific figure
        in interactive mode when using show_interactive=True in visualization methods.
        
        Args:
            figure: The specific figure to display in interactive mode.
        """
        # Save current interactive mode state
        was_interactive = plt.isinteractive()
        
        # Variable to control when the window is closed
        window_closed = [False]  # Use list to make it mutable in inner function
        
        def on_close(event):
            """Callback executed when the window is closed."""
            window_closed[0] = True
        
        try:
            # Enable interactive mode temporarily only if it wasn't active
            if not was_interactive:
                plt.ion()
            
            # Connect the window close event
            figure.canvas.mpl_connect('close_event', on_close)
            
            # Show only this specific figure
            figure.show()
            
            # Force immediate figure render
            figure.canvas.draw()
            figure.canvas.flush_events()
            
            # Inform the user
            title_text = "Untitled"
            if figure._suptitle and figure._suptitle.get_text():
                title_text = figure._suptitle.get_text()
            
            print(f"Figure '{title_text}' displayed in interactive mode.")
            print("Close the window to continue with script execution.")
            
            # Wait until user closes the window
            # Use a loop that checks the window_closed variable
            import time
            while not window_closed[0] and plt.fignum_exists(figure.number):
                # Use only time.sleep() without plt.pause() to avoid side effects
                time.sleep(0.1)
                # Allow matplotlib to process events minimally
                figure.canvas.flush_events()
                    
        finally:
            # Restore original interactive mode state only if we changed it
            if not was_interactive:
                plt.ioff()  # Disable interactive mode if it wasn't active before
>>>>>>> 9e94d1ef
<|MERGE_RESOLUTION|>--- conflicted
+++ resolved
@@ -1,32 +1,17 @@
-<<<<<<< HEAD
+"""
+PyMutation core module.
+
+Este módulo contiene la clase principal PyMutation que sirve como API principal
+para la librería pyMut. Proporciona métodos para generar todos los tipos de
+visualizaciones a partir de datos de mutación.
+"""
+
+from typing import Tuple, Optional
+import matplotlib.pyplot as plt
 import pandas as pd
 from datetime import datetime
 import matplotlib.pyplot as plt
 from typing import List, Optional, Tuple
-=======
-"""
-PyMutation core module.
-
-Este módulo contiene la clase principal PyMutation que sirve como API principal
-para la librería pyMut. Proporciona métodos para generar todos los tipos de
-visualizaciones a partir de datos de mutación.
-"""
-
-from typing import Tuple, Optional
-import matplotlib.pyplot as plt
-import pandas as pd
-
-from .visualizations.summary import (
-    create_variant_classification_plot,
-    create_variant_type_plot, 
-    create_snv_class_plot,
-    create_variants_per_sample_plot,
-    create_variant_classification_summary_plot,
-    create_top_mutated_genes_plot,
-    create_summary_plot
-)
-from .visualizations.oncoplot import create_oncoplot_plot
->>>>>>> 9e94d1ef
 from .utils.constants import (
     DEFAULT_PLOT_FIGSIZE, DEFAULT_SUMMARY_FIGSIZE, DEFAULT_PLOT_TITLE,
     DEFAULT_TOP_GENES_COUNT, GENE_COLUMN, VARIANT_CLASSIFICATION_COLUMN,
@@ -181,10 +166,7 @@
         Returns:
             Matplotlib figure with the summary plot.
         """
-<<<<<<< HEAD
         from .visualizations.summary import _create_summary_plot
-=======
->>>>>>> 9e94d1ef
         from .utils.data_processing import extract_variant_classifications, extract_variant_types
 
         # Preprocess data to ensure we have the necessary columns
@@ -219,10 +201,7 @@
         Returns:
             Matplotlib figure with the variant classification plot.
         """
-<<<<<<< HEAD
         from .visualizations.summary import _create_variant_classification_plot
-=======
->>>>>>> 9e94d1ef
         from .utils.data_processing import extract_variant_classifications
 
         # Preprocess data to ensure we have the necessary column
@@ -260,10 +239,7 @@
         Returns:
             Matplotlib figure with the variant types plot.
         """
-<<<<<<< HEAD
         from .visualizations.summary import _create_variant_type_plot
-=======
->>>>>>> 9e94d1ef
         from .utils.data_processing import extract_variant_types
 
         # Preprocess data to ensure we have the necessary column
@@ -305,31 +281,18 @@
         Returns:
             Matplotlib figure with the SNV classes plot.
         """
-<<<<<<< HEAD
         from .visualizations.summary import _create_snv_class_plot
 
         fig, ax = plt.subplots(figsize=figsize)
         _create_snv_class_plot(
             self, 
-=======
-        # Create figure and axes
-        fig, ax = plt.subplots(figsize=figsize)
-        
-        # Generate the plot, passing set_title=False to avoid duplicate title
-        create_snv_class_plot(
-            self.data, 
->>>>>>> 9e94d1ef
             ref_column=ref_column,
             alt_column=alt_column,
             ax=ax,
             set_title=False  # Avoid duplicate title
         )
-<<<<<<< HEAD
-
-=======
         
         # Configure title
->>>>>>> 9e94d1ef
         if title:
             fig.suptitle(title, fontsize=16, fontweight='bold')
         
@@ -361,10 +324,7 @@
         Returns:
             Matplotlib figure with the variants per sample plot.
         """
-<<<<<<< HEAD
         from .visualizations.summary import _create_variants_per_sample_plot
-=======
->>>>>>> 9e94d1ef
         from .utils.data_processing import extract_variant_classifications
 
         # If variant_column is not in columns, try to normalize it
@@ -427,10 +387,7 @@
         Returns:
             Matplotlib figure with the box-and-whiskers plot.
         """
-<<<<<<< HEAD
         from .visualizations.summary import _create_variant_classification_summary_plot
-=======
->>>>>>> 9e94d1ef
         from .utils.data_processing import extract_variant_classifications
 
         # Ensure the variant classification column exists or is extracted
@@ -498,10 +455,7 @@
         Raises:
             ValueError: If 'count' is not a positive number or 'mode' is not a valid value.
         """
-<<<<<<< HEAD
         from .visualizations.summary import _create_top_mutated_genes_plot
-=======
->>>>>>> 9e94d1ef
         from .utils.data_processing import extract_variant_classifications
 
         # Validate parameters
@@ -569,17 +523,6 @@
 
         plt.close(fig)
         return fig
-<<<<<<< HEAD
-
-
-PyMutation.region = region
-PyMutation.gen_region = gen_region
-PyMutation.pass_filter = pass_filter
-PyMutation.filter_by_chrom_sample = filter_by_chrom_sample
-PyMutation.filter_by_tissue_expression = filter_by_tissue_expression
-PyMutation.annotate_pfam = annotate_pfam
-PyMutation.pfam_domains = pfam_domains
-=======
     
     def oncoplot(self,
                  figsize: Optional[Tuple[int, int]] = None,
@@ -694,61 +637,12 @@
             
         except Exception as e:
             raise ValueError(f"Error generating oncoplot: {str(e)}")
-    
-    def _show_figure_interactive(self, figure: plt.Figure) -> None:
-        """
-        Display a specific figure in interactive mode without affecting other figures.
-        
-        This private method is used internally to show only the specific figure
-        in interactive mode when using show_interactive=True in visualization methods.
-        
-        Args:
-            figure: The specific figure to display in interactive mode.
-        """
-        # Save current interactive mode state
-        was_interactive = plt.isinteractive()
-        
-        # Variable to control when the window is closed
-        window_closed = [False]  # Use list to make it mutable in inner function
-        
-        def on_close(event):
-            """Callback executed when the window is closed."""
-            window_closed[0] = True
-        
-        try:
-            # Enable interactive mode temporarily only if it wasn't active
-            if not was_interactive:
-                plt.ion()
-            
-            # Connect the window close event
-            figure.canvas.mpl_connect('close_event', on_close)
-            
-            # Show only this specific figure
-            figure.show()
-            
-            # Force immediate figure render
-            figure.canvas.draw()
-            figure.canvas.flush_events()
-            
-            # Inform the user
-            title_text = "Untitled"
-            if figure._suptitle and figure._suptitle.get_text():
-                title_text = figure._suptitle.get_text()
-            
-            print(f"Figure '{title_text}' displayed in interactive mode.")
-            print("Close the window to continue with script execution.")
-            
-            # Wait until user closes the window
-            # Use a loop that checks the window_closed variable
-            import time
-            while not window_closed[0] and plt.fignum_exists(figure.number):
-                # Use only time.sleep() without plt.pause() to avoid side effects
-                time.sleep(0.1)
-                # Allow matplotlib to process events minimally
-                figure.canvas.flush_events()
-                    
-        finally:
-            # Restore original interactive mode state only if we changed it
-            if not was_interactive:
-                plt.ioff()  # Disable interactive mode if it wasn't active before
->>>>>>> 9e94d1ef
+
+
+PyMutation.region = region
+PyMutation.gen_region = gen_region
+PyMutation.pass_filter = pass_filter
+PyMutation.filter_by_chrom_sample = filter_by_chrom_sample
+PyMutation.filter_by_tissue_expression = filter_by_tissue_expression
+PyMutation.annotate_pfam = annotate_pfam
+PyMutation.pfam_domains = pfam_domains