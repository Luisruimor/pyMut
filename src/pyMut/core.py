--- conflicted
+++ resolved
@@ -1,7 +1,9 @@
 from typing import List, Optional
 import pandas as pd
-<<<<<<< HEAD
 from datetime import datetime
+import matplotlib.pyplot as plt
+import numpy as np
+from typing import List, Dict, Union, Optional, Tuple
 
 class MutationMetadata:
     """
@@ -29,31 +31,6 @@
     def __init__(self, data: pd.DataFrame, metadata: MutationMetadata):
         self.data = data
         self.metadata = metadata
-=======
-import matplotlib.pyplot as plt
-import numpy as np
-from typing import List, Dict, Union, Optional, Tuple
-
-class PyMutation:
-    """
-    Clase principal para visualizar mutaciones genéticas a partir de datos en formato TSV.
-    
-    Esta clase proporciona métodos para generar visualizaciones de resumen de datos
-    de mutaciones genéticas, mostrando estadísticas generales como distribuciones
-    de tipos de variantes, clasificaciones y cambios de nucleótidos.
-    
-    Attributes:
-        data (pd.DataFrame): DataFrame que contiene los datos de mutaciones.
-    """
-    
-    def __init__(self, data: pd.DataFrame):
-        """
-        Inicializa un objeto PyMutation con un DataFrame de pandas.
-        
-        Args:
-            data (pd.DataFrame): DataFrame conteniendo datos de mutaciones.
-        """
-        self.data = data
     
     def summary_plot(self, 
                    figsize: Tuple[int, int] = (12, 10),
@@ -199,5 +176,4 @@
             fig.suptitle(title, fontsize=16)
         
         plt.tight_layout()
-        return fig
->>>>>>> 2a86e88f
+        return fig